--- conflicted
+++ resolved
@@ -6,20 +6,14 @@
 from io import BytesIO
 from typing import List, Optional
 
-<<<<<<< HEAD
 import nltk
 import requests
 import torch
-=======
 import torch
-import math
 import nltk
-import re
 
 from typing import List
 from dataclasses import dataclass
->>>>>>> 231909ad
-from sentence_transformers import CrossEncoder
 
 from db_engine import Session
 from indexing.bm25_index import Bm25Index
@@ -75,7 +69,6 @@
             suffix = ' '.join(words[:20])
             content.append(TextPart(suffix, False))
 
-<<<<<<< HEAD
         data_uri = None
         if self.document.integration_name == 'confluence':
             url = self.document.author_image_url
@@ -88,10 +81,7 @@
             image_bytes = BytesIO(response.content)
             data_uri = f"data:image/jpeg;base64,{base64.b64encode(image_bytes.getvalue()).decode()}"
 
-        return SearchResult(score=(self.score + 12) / 24 * 100,
-=======
         return SearchResult(score=int(math.floor((self.score + 12) / 24 * 100)),
->>>>>>> 231909ad
                             content=content,
                             author=self.document.author,
                             author_image_url=self.document.author_image_url,
@@ -171,14 +161,9 @@
             return []
         candidates = [Candidate(content=paragraph.content, document=paragraph.document, score=0.0)
                       for paragraph in paragraphs]
-        # print candidate titles
+
         # calculate small cross-encoder scores to leave just a few candidates
-<<<<<<< HEAD
-        candidates = _cross_encode(cross_encoder_small, query, candidates, SMALL_CROSS_ENCODER_CANDIDATES,
-                                   use_titles=True)
-=======
         candidates = _cross_encode(cross_encoder_small, query, candidates, BI_ENCODER_CANDIDATES, use_titles=True)
->>>>>>> 231909ad
         # calculate large cross-encoder scores to leave just top_k candidates
         candidates = _cross_encode(cross_encoder_large, query, candidates, top_k, use_titles=True)
         candidates = _find_answers_in_candidates(candidates, query)
