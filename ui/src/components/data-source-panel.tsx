--- conflicted
+++ resolved
@@ -25,10 +25,6 @@
    imageBase64: string
    configFields: ConfigField[]
    hasAdditionalSteps: boolean
-}
-
-export interface GitlabConfig {
-   access_token: string
 }
 
 export interface DataSourcePanelState {
@@ -92,10 +88,6 @@
       this.state = {
          selectOptions: [],
          isAdding: false,
-<<<<<<< HEAD
-         isAddingLoading: false,
-         selectedDataSource: { value: 'unknown', label: 'unknown', imageBase64: '', configFields: [] }
-=======
          isLoading: false,
          isSelectingLocations: false,
          locations: [],
@@ -103,7 +95,6 @@
          selectedDataSource: { value: 'unknown', label: 'unknown', imageBase64: '', configFields: [], hasAdditionalSteps: false },
          removeInProgressIndex: -1,
          editMode: false
->>>>>>> a4978696
       }
    }
 
@@ -114,12 +105,8 @@
             value: data_source.name,
             label: data_source.display_name,
             imageBase64: data_source.image_base64,
-<<<<<<< HEAD
-            configFields: data_source.config_fields
-=======
             configFields: data_source.config_fields,
             hasAdditionalSteps: data_source.has_prerequisites
->>>>>>> a4978696
          }
       }
       );
@@ -299,7 +286,6 @@
                                  )
                               }
                               {
-
                                  this.state.selectedDataSource.value === 'confluence_cloud' && (
                                     <span className="flex flex-col leading-9  text-xl text-white">
                                        <span>1. {'Go to your Confluence -> top-right profile picture -> Manage account'}</span>
@@ -362,19 +348,6 @@
                                     Follow <a href='https://github.com/GerevAI/gerev/blob/main/docs/data-sources/google-drive/google-drive.md' rel="noreferrer" className="inline underline" target="_blank">these instructions</a>
                                  </span>
                               )}
-<<<<<<< HEAD
-                              {
-                                 this.state.selectedDataSource.value === 'gitlab' && (
-                                    <span className="flex flex-col leading-9  text-xl text-white">
-                                       <span>1. {'Go to your Gitlab -> top-right profile picture -> Preferences'}</span>
-                                       <span>2. {'Access Tokens -> Name it'}</span>
-                                       <span>3. {"Remove expiration date, check read_api checkbox create and copy the token"}</span>
-                                    </span>
-                                 )
-                              }
-
-=======
->>>>>>> a4978696
                               {
                                  this.state.selectedDataSource.value === 'bookstack' && (
                                     <span className="flex flex-col leading-9  text-xl text-white">
@@ -598,13 +571,8 @@
             field.value = '';
          });
          this.setState({ selectedDataSource: selectedDataSource });
-<<<<<<< HEAD
-         this.props.onAdded(this.state.selectedDataSource.value);
-         this.setState({ isAddingLoading: false, isAdding: false, selectedDataSource: this.state.selectOptions[0] });
-=======
          this.props.onAdded({ name: this.state.selectedDataSource.value, id: response.data });
          this.reset();
->>>>>>> a4978696
       }).catch(error => {
          toast.error("Error adding data source: " + error.response.data, { autoClose: 10000 });
          this.setState({ isLoading: false });
