--- conflicted
+++ resolved
@@ -17,13 +17,9 @@
     "react-icons": "^4.8.0",
     "react-image": "^4.1.0",
     "react-modal": "^3.16.1",
-<<<<<<< HEAD
-    "react-scripts": "^5.0.1",
-=======
     "react-router": "^6.10.0",
     "react-router-dom": "^5.2.0",
     "react-scripts": "5.0.1",
->>>>>>> a4978696
     "react-select": "^5.7.0",
     "react-spinners": "^0.13.8",
     "react-toastify": "^9.1.1",
