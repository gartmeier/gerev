from pathlib import Path

<<<<<<< HEAD
import sys
import os
=======
IS_IN_DOCKER = os.environ.get('DOCKER_DEPLOYMENT', False)
>>>>>>> a4978696

IS_IN_DOCKER = False if (sys.platform == "win32" or not hasattr(os, "geteuid")) else os.geteuid() == 0
if os.name == 'nt':
    STORAGE_PATH = Path(".gerev\\storage")
else:
    STORAGE_PATH = Path('/opt/storage/') if IS_IN_DOCKER else Path(f'/home/{os.getlogin()}/.gerev/storage/')

if not STORAGE_PATH.exists():
    STORAGE_PATH.mkdir(parents=True)

UI_PATH = Path('/ui/') if IS_IN_DOCKER else Path('../ui/build/')
SQLITE_DB_PATH = STORAGE_PATH / 'db.sqlite3'
SQLITE_TASKS_PATH = STORAGE_PATH / 'tasks.sqlite3'
SQLITE_INDEXING_PATH = STORAGE_PATH / 'indexing.sqlite3'
FAISS_INDEX_PATH = str(STORAGE_PATH / 'faiss_index.bin')
BM25_INDEX_PATH = str(STORAGE_PATH / 'bm25_index.bin')
UUID_PATH = str(STORAGE_PATH / '.uuid')<|MERGE_RESOLUTION|>--- conflicted
+++ resolved
@@ -1,17 +1,9 @@
 from pathlib import Path
+import os
 
-<<<<<<< HEAD
-import sys
-import os
-=======
 IS_IN_DOCKER = os.environ.get('DOCKER_DEPLOYMENT', False)
->>>>>>> a4978696
 
-IS_IN_DOCKER = False if (sys.platform == "win32" or not hasattr(os, "geteuid")) else os.geteuid() == 0
-if os.name == 'nt':
-    STORAGE_PATH = Path(".gerev\\storage")
-else:
-    STORAGE_PATH = Path('/opt/storage/') if IS_IN_DOCKER else Path(f'/home/{os.getlogin()}/.gerev/storage/')
+STORAGE_PATH = Path('/opt/storage/') if IS_IN_DOCKER else Path(f'/home/{os.getlogin()}/.gerev/storage/')
 
 if not STORAGE_PATH.exists():
     STORAGE_PATH.mkdir(parents=True)
