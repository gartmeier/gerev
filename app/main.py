import json
import logging
import os
from threading import Thread

import torch
from fastapi import FastAPI, BackgroundTasks, Request, HTTPException
from fastapi.middleware.cors import CORSMiddleware
from fastapi.staticfiles import StaticFiles
from starlette.responses import JSONResponse

from api.data_source import router as data_source_router
from api.search import router as search_router
from data_sources.confluence import ConfluenceDataSource
from data_sources.slack import SlackDataSource
from db_engine import Session
from indexing.background_indexer import BackgroundIndexer
from indexing.bm25_index import Bm25Index
from indexing.faiss_index import FaissIndex
from paths import UI_PATH
from schemas import DataSource
from schemas.data_source_type import DataSourceType
from schemas.document import Document
from schemas.paragraph import Paragraph

<<<<<<< HEAD
logging.basicConfig(level=logging.INFO,
                    format='%(asctime)s | %(levelname)s | %(filename)s:%(lineno)d | %(message)s')
logger = logging.getLogger(__name__)
=======
def telemetry():
    import uuid
    import os

    # Check if TEST environment variable is set
    if os.environ.get('TEST') == "1":
        uuid_path = os.path.join(os.environ['HOME'], '.gerev.uuid')
        with open(uuid_path, 'w') as f:
            f.write("test")
        return

    else:
        uuid_path = os.path.join(os.environ['HOME'], '.gerev.uuid')
        if os.path.exists(uuid_path):
            with open(uuid_path, 'r') as f:
                existing_uuid = f.read().strip()
                
            print(f"Using existing UUID: {existing_uuid}")
            if "test" in existing_uuid:
                print("Skipping telemetry capture due to 'test' UUID")
                return
        else:
            new_uuid = uuid.uuid4()
            print(f"Generated new UUID: {new_uuid}")
            
            with open(uuid_path, 'w') as f:
                f.write(str(new_uuid))

            existing_uuid = new_uuid

            # Capture an event with PostHog
            import posthog
            posthog.api_key = "phc_unIQdP9MFUa5bQNIKy5ktoRCPWMPWgqTbRvZr4391"
            posthog.host = 'https://eu.posthog.com'

            # Identify a user with the UUID
            posthog.identify(str(existing_uuid))

            # Capture an event
            posthog.capture(str(existing_uuid), "run")

telemetry()
>>>>>>> dcc00ab7

app = FastAPI()
app.add_middleware(
    CORSMiddleware,
    allow_origins=["*"],
    allow_credentials=True,
    allow_methods=["*"],
    allow_headers=["*"],
)
app.include_router(search_router)
app.include_router(data_source_router)


@app.exception_handler(Exception)
def handle_exception_middleware(request: Request, exc: Exception):
    return JSONResponse(
        status_code=500,
        content={"message": f"Oops! Server error..."},
    )


def load_supported_data_sources_to_db():
    supported_data_source_type = []
    for file in os.listdir("data_sources"):
        if file.endswith(".py") and file != "__init__.py":
            supported_data_source_type.append(file[:-3])

    with Session() as session:
        for data_source_type in supported_data_source_type:
            if session.query(DataSourceType).filter_by(name=data_source_type).first():
                continue

            new_data_source = DataSourceType(name=data_source_type)
            session.add(new_data_source)
            session.commit()


@app.on_event("startup")
async def startup_event():
    if not torch.cuda.is_available():
        logger.warning("CUDA is not available, using CPU. This will make indexing and search very slow!!!")
    FaissIndex.create()
    Bm25Index.create()
    load_supported_data_sources_to_db()
    Thread(target=BackgroundIndexer.run).start()


@app.post("/index-confluence")
async def index_confluence(background_tasks: BackgroundTasks):
    # TODO: temporary solution, will be added thru api
    logger.debug("Start indexing confluence documents")
    confluence_config = {"token": os.environ.get("CONFLUENCE_TOKEN"),
                         "url": os.environ.get("CONFLUENCE_URL")}
    confluence_json = json.dumps(confluence_config)

    # make data_source row
    ds = DataSource(type_id=2, config=confluence_json)
    with Session() as session:
        session.add(ds)
        session.commit()

    # get data_source row
    with Session() as session:
        confluence_data_source = session.query(DataSource).filter_by(type_id=2).first()

    confluence = ConfluenceDataSource(data_source_id=confluence_data_source.id, config=confluence_config)
    background_tasks.add_task(confluence.feed_new_documents)


@app.post("/index-slack")
async def index_slack(background_tasks: BackgroundTasks):
    # TODO: temporary solution, will be added thru api
    logger.debug("Start indexing slack documents")
    slack_config = {"token": os.environ.get("SLACK_TOKEN")}
    slack_json = json.dumps(slack_config)

    # make data_source row
    ds = DataSource(type_id=1, config=slack_json)
    with Session() as session:
        session.add(ds)
        session.commit()

    # get data_source row
    with Session() as session:
        slack_data_source = session.query(DataSource).filter_by(type_id=1).first()

    slack = SlackDataSource(data_source_id=slack_data_source.id, config=slack_config)
    background_tasks.add_task(slack.feed_new_documents)


@app.post("/clear-index")
async def clear_index():
    FaissIndex.get().clear()
    Bm25Index.get().clear()
    with Session() as session:
        session.query(Document).delete()
        session.query(Paragraph).delete()
        session.commit()

<<<<<<< HEAD

try:
    app.mount('/', StaticFiles(directory=UI_PATH, html=True), name='ui')
except Exception as e:
    logger.warning(f"Failed to mount UI: {e}")
=======
try:
    app.mount('/', StaticFiles(directory=UI_PATH, html=True), name='ui')
except:
    print("Please build UI or comment this")
    raise
>>>>>>> dcc00ab7
<|MERGE_RESOLUTION|>--- conflicted
+++ resolved
@@ -23,54 +23,9 @@
 from schemas.document import Document
 from schemas.paragraph import Paragraph
 
-<<<<<<< HEAD
 logging.basicConfig(level=logging.INFO,
                     format='%(asctime)s | %(levelname)s | %(filename)s:%(lineno)d | %(message)s')
 logger = logging.getLogger(__name__)
-=======
-def telemetry():
-    import uuid
-    import os
-
-    # Check if TEST environment variable is set
-    if os.environ.get('TEST') == "1":
-        uuid_path = os.path.join(os.environ['HOME'], '.gerev.uuid')
-        with open(uuid_path, 'w') as f:
-            f.write("test")
-        return
-
-    else:
-        uuid_path = os.path.join(os.environ['HOME'], '.gerev.uuid')
-        if os.path.exists(uuid_path):
-            with open(uuid_path, 'r') as f:
-                existing_uuid = f.read().strip()
-                
-            print(f"Using existing UUID: {existing_uuid}")
-            if "test" in existing_uuid:
-                print("Skipping telemetry capture due to 'test' UUID")
-                return
-        else:
-            new_uuid = uuid.uuid4()
-            print(f"Generated new UUID: {new_uuid}")
-            
-            with open(uuid_path, 'w') as f:
-                f.write(str(new_uuid))
-
-            existing_uuid = new_uuid
-
-            # Capture an event with PostHog
-            import posthog
-            posthog.api_key = "phc_unIQdP9MFUa5bQNIKy5ktoRCPWMPWgqTbRvZr4391"
-            posthog.host = 'https://eu.posthog.com'
-
-            # Identify a user with the UUID
-            posthog.identify(str(existing_uuid))
-
-            # Capture an event
-            posthog.capture(str(existing_uuid), "run")
-
-telemetry()
->>>>>>> dcc00ab7
 
 app = FastAPI()
 app.add_middleware(
@@ -170,16 +125,8 @@
         session.query(Paragraph).delete()
         session.commit()
 
-<<<<<<< HEAD
 
 try:
     app.mount('/', StaticFiles(directory=UI_PATH, html=True), name='ui')
 except Exception as e:
-    logger.warning(f"Failed to mount UI: {e}")
-=======
-try:
-    app.mount('/', StaticFiles(directory=UI_PATH, html=True), name='ui')
-except:
-    print("Please build UI or comment this")
-    raise
->>>>>>> dcc00ab7
+    logger.warning(f"Failed to mount UI (you probably need to build it): {e}")